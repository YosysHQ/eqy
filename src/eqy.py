#!/usr/bin/env python3
#
# Equivalence Checking with Yosys (eqy)
#
# Copyright (C) 2020 Claire Wolf <claire@symbioticeda.com>
# Copyright (C) 2020 N. Engelhardt <nak@symbioticeda.com>
#
# Permission to use, copy, modify, and/or distribute this software for any
# purpose with or without fee is hereby granted, provided that the above
# copyright notice and this permission notice appear in all copies.
#
# THE SOFTWARE IS PROVIDED "AS IS" AND THE AUTHOR DISCLAIMS ALL WARRANTIES
# WITH REGARD TO THIS SOFTWARE INCLUDING ALL IMPLIED WARRANTIES OF
# MERCHANTABILITY AND FITNESS. IN NO EVENT SHALL THE AUTHOR BE LIABLE FOR
# ANY SPECIAL, DIRECT, INDIRECT, OR CONSEQUENTIAL DAMAGES OR ANY DAMAGES
# WHATSOEVER RESULTING FROM LOSS OF USE, DATA OR PROFITS, WHETHER IN AN
# ACTION OF CONTRACT, NEGLIGENCE OR OTHER TORTIOUS ACTION, ARISING OUT OF
# OR IN CONNECTION WITH THE USE OR PERFORMANCE OF THIS SOFTWARE.
#
import argparse, types, re, glob
import os, sys, tempfile, shutil
import shlex, textwrap
import click, json, collections
##yosys-sys-path##

from eqy_job import EqyJob, EqyTask

def exit_with_error(error, retcode=1):
    print("ERROR:", error, file=sys.stderr)
    exit(retcode)

def root_path():
    fn = getattr(sys.modules['__main__'], '__file__')
    root_path = os.path.abspath(os.path.dirname(fn))
    return root_path

class DictAction(argparse.Action):
    def __call__(self, parser, namespace, values, option_string=None):
        assert isinstance(getattr(namespace, self.dest), dict), "Use ArgumentParser.set_defaults() to initialize {} to dict()".format(self.dest)
        name = option_string.lstrip(parser.prefix_chars).replace("-", "_")
        getattr(namespace, self.dest)[name] = values

def parse_args():
    parser = argparse.ArgumentParser(prog="eqy",
            usage="%(prog)s [options] <config>.eqy")
    parser.set_defaults(exe_paths=dict())

    parser.add_argument("eqyfile", metavar="<config>.eqy", type=argparse.FileType('r'), nargs='?',
            help=".eqy configuration file (use - for stdin)")

    dirargs = parser.add_mutually_exclusive_group()
    dirargs.add_argument("-c", "--continue", action="store_true", dest="cont",
            help="re-run using existing workdir")
    dirargs.add_argument("-f", "--force", action="store_true", dest="force",
            help="remove workdir if it already exists")
    dirargs.add_argument("-b", "--backup", action="store_true", dest="backup",
            help="backup workdir if it already exists")
    dirargs.add_argument("-t", "--tmp", action="store_true", dest="tmpdir",
            help="run in a temporary workdir (remove when finished)")

    parser.add_argument("-d", metavar="<dirname>", dest="workdir",
            help="set workdir name. default: <jobname>")

    parser.add_argument("-m", "--setup", action="store_true", dest="setupmode",
            help="generate partitions and makefiles and exit")

    parser.add_argument("--matchfilter", action="store_true", dest="matchfiltermode",
            help="generate RTLIL to filter matched signals")

    parser.add_argument("-k", "--keep-going", action="store_true",
            help="keep going when some make targets can't be made")

    parser.add_argument("-j", "--jobs", metavar="<N>", type=int, action="store", dest="num_jobs",
            help="Allow running <N> make jobs at once")

    parser.add_argument("-P", "--purge", action="append", dest="purgelist", metavar="<pattern>",
            help="purge any <partition>/<strategy> pair, supports wildcards")

    parser.add_argument("-p", action="append", dest="commands", nargs=2, metavar=("<command>", "<partition>"),
            help="run the provided yosys command(s) on the specified partition(s) and exit")

    parser.add_argument("-g", "--debug", action="store_true", dest="debugmode",
            help="enable debug mode")

    initcfg = parser.add_argument_group("template config file writer")
    initcfg.add_argument("--init-config-file", metavar=("<eqy-config-file>", "<top-module>", "<gold-verilog>", "<gate-verilog>"), nargs=4,
            help="create a default .eqy config file for the given top module and gold and gate source files")

    exes = parser.add_argument_group("path arguments")
    exes.add_argument("--yosys", metavar="<path_to_executable>",
            action=DictAction, dest="exe_paths")
    exes.add_argument("--abc", metavar="<path_to_executable>",
            action=DictAction, dest="exe_paths")
    exes.add_argument("--smtbmc", metavar="<path_to_executable>",
            action=DictAction, dest="exe_paths")
    exes.add_argument("--suprove", metavar="<path_to_executable>",
            action=DictAction, dest="exe_paths")
    exes.add_argument("--aigbmc", metavar="<path_to_executable>",
            action=DictAction, dest="exe_paths")
    exes.add_argument("--avy", metavar="<path_to_executable>",
            action=DictAction, dest="exe_paths")
    exes.add_argument("--btormc", metavar="<path_to_executable>",
            action=DictAction, dest="exe_paths")
    exes.add_argument("--pono", metavar="<path_to_executable>",
            action=DictAction, dest="exe_paths",
            help="configure which executable to use for the respective tool")

    ctx = types.SimpleNamespace()
    ctx.args = parser.parse_args()

    exe_paths = {
        "yosys": os.getenv("YOSYS", "yosys"),
        "abc": os.getenv("ABC", "yosys-abc"),
        "smtbmc": os.getenv("SMTBMC", "yosys-smtbmc"),
        "suprove": os.getenv("SUPROVE", "suprove"),
        "aigbmc": os.getenv("AIGBMC", "aigbmc"),
        "avy": os.getenv("AVY", "avy"),
        "btormc": os.getenv("BTORMC", "btormc"),
        "pono": os.getenv("PONO", "pono"),
    }

    for k, v in ctx.args.exe_paths.items():
        exe_paths[k] = v

    ctx.args.exe_paths = exe_paths

    if ctx.args.init_config_file is not None:
        assert ctx.args.eqyfile is None
        assert len(ctx.args.init_config_file) == 4
        with open(ctx.args.init_config_file[0], 'w') as config:
            config.write("""[options]

[gold]
read -sv {2}
prep -top {1}

[gate]
read -sv {3}
prep -top {1}

[strategy simple]
use satseq
depth 10
""".format(*ctx.args.init_config_file))
        print("eqy template config written to '{}'.".format(ctx.args.init_config_file[0]), file=sys.stderr)
        sys.exit(0)

    return ctx

def read_config(ctx):
    if ctx.args.eqyfile is None:
        exit_with_error("No config file given")

    simple_sections = ["options", "gold", "gate"]
    pattern_sections = ["recode", "match", "collect", "partition"]
    named_sections = ["strategy"]
    # TODO: properly initialize options according to meaning
    # how about adding sections only as headers are encountered, so that we can check for existence?
    for s in simple_sections + pattern_sections:
        setattr(ctx, s, list())
    for s in named_sections:
        setattr(ctx, s, dict())

    ctx.options = types.SimpleNamespace()
    ctx.options.splitnets = False
    ctx.options.insbuf = True

    section = None
    sectionarg = None
    match_default = True
    linenr = 0
    for line in ctx.args.eqyfile:
        linenr += 1

        # take this out if we want to do --pycode--
        line = line.strip()

        # can we PLEASE have a comment character
        if line == "" or line.startswith('#'):
            continue

        match = re.match(r"^\[(.*)\]\s*$", line)
        if match:
            entries = match.group(1).split()
            if len(entries) == 1 and entries[0] in simple_sections:
                section, sectionarg = entries[0], None
                continue
            if len(entries) == (3 if entries[0] == "recode" else 2) and entries[0] in pattern_sections:
                if entries[0] == "recode":
                    section, sectionarg = (entries[0], (entries[1], entries[2]))
                else:
                    section, sectionarg = entries
                continue
            if len(entries) == 2 and entries[0] in named_sections:
                section, sectionarg = entries
                if sectionarg not in getattr(ctx, section):
                    getattr(ctx, section)[sectionarg] = list()
                else:
                    exit_with_error(f"duplicated {section} section '{sectionarg}' in {ctx.eqyfile.name} line {linenr}")
                continue

        else:
            if section == "match" and line == "nodefault":
                match_default = False
                continue

            if section == "options":
                fields = line.split()
                if len(fields) != 2:
                    exit_with_error(f"syntax error in {section} section in {ctx.eqyfile.name} line {linenr}: {line}")
                if not hasattr(ctx.options, fields[0]):
                    exit_with_error(f"unknown option '{fields[0]}' in {ctx.eqyfile.name} line {linenr}: {line}")
                if type(getattr(ctx.options, fields[0])) is bool and fields[1] in ("on", "off"):
                    setattr(ctx.options, fields[0], fields[1] == "on")
                    continue
                exit_with_error(f"syntax error in {section} section in {ctx.eqyfile.name} line {linenr}: {line}")

            if section in simple_sections:
                getattr(ctx, section).append(line)
                continue

            if section in pattern_sections:
                getattr(ctx, section).append((sectionarg, line))
                continue

            if section in named_sections:
                getattr(ctx, section)[sectionarg].append(line)
                continue

        exit_with_error(f"syntax error in {ctx.eqyfile.name} line {linenr}")

    if match_default:
        ctx.match.append(("*", "gold-match *"))

    return ctx


def setup_workdir(args):
    name = ""
    if not args.workdir:
        if args.eqyfile.name != "<stdin>":
            name = os.path.splitext(os.path.basename(args.eqyfile.name))[0]
            name = re.sub(r'\W+', '', name)

    if args.tmpdir:
        if args.workdir:
            exit_with_error("Cannot use -d with -t")
        args.workdir = tempfile.mkdtemp()
    elif not args.workdir and name == "":
            print("Cannot derive workdir name from config file name. Using temporary directory.")
            args.workdir = tempfile.mkdtemp()
    else:
        if not args.workdir:
            args.workdir = name
        if os.path.exists(args.workdir):
            if args.backup:
                backup_idx = 0
                while os.path.exists("{}.bak{:03d}".format(args.workdir, backup_idx)):
                    backup_idx += 1
                shutil.move(args.workdir, "{}.bak{:03d}".format(args.workdir, backup_idx))
            if args.force:
                shutil.rmtree(args.workdir, ignore_errors=True)
        if args.cont:
            if not os.path.exists(args.workdir):
                exit_with_error("Cannot continue in '{}': no such directory".format(args.workdir))
            if not os.path.isdir(args.workdir):
                exit_with_error("Cannot continue in '{}': not a directory".format(args.workdir))
        else:
            if os.path.exists(args.workdir):
                exit_with_error("Directory '{}' already exists".format(args.workdir))
            os.makedirs(args.workdir)

        for f in "PASS FAIL UNKNOWN ERROR TIMEOUT status".split():
            if os.path.exists(args.workdir + "/" + f):
                os.remove(args.workdir + "/" + f)

def build_gate_gold(args, cfg, job):
    with open(args.workdir + "/gold.ys", "w") as f:
        for line in cfg.gold:
            print(line, file=f)
        if cfg.options.splitnets:
            print("splitnets -ports", file=f)
        print("opt_clean", file=f)
        print("check -initdrv", file=f)
        print("setundef -undriven -undef", file=f)
        print("write_ilang {}/gold.il".format(args.workdir), file=f)
    with open(args.workdir + "/gate.ys", "w") as f:
        for line in cfg.gate:
            print(line, file=f)
        if cfg.options.splitnets:
            print("splitnets -ports", file=f)
        print("opt_clean", file=f)
        print("check -initdrv", file=f)
        print("setundef -undriven -undef", file=f)
        print("write_ilang {}/gate.il".format(args.workdir), file=f)

    gold_task = EqyTask(job, "read_gold", [], "{yosys}{gopt} -ql {workdir}/gold.log {workdir}/gold.ys".format(
            yosys=args.exe_paths["yosys"], gopt=" -g" if args.debugmode else "", workdir=args.workdir))
    gold_task.checkretcode = True

    gate_task = EqyTask(job, "read_gate", [], "{yosys}{gopt} -ql {workdir}/gate.log {workdir}/gate.ys".format(
            yosys=args.exe_paths["yosys"], gopt=" -g" if args.debugmode else "", workdir=args.workdir))
    gate_task.checkretcode = True

    job.run()
    if (job.status == "ERROR"):
        exit_with_error("Reading sources failed.")

def build_combined(args, cfg, job):
    plugin_path = root_path() + '/../share/yosys/plugins' # for install
    if (not os.path.exists(plugin_path)):
        plugin_path = root_path() # for development
    with open(args.workdir + "/combine.ys", "w") as f:
        print("plugin -i {}/eqy_combine.so".format(plugin_path), file=f)
        print("read_ilang {}/gold.il".format(args.workdir), file=f)
        print("uniquify", file=f)
        print("hierarchy", file=f)
        print("design -stash gold", file=f)
        print("read_ilang {}/gate.il".format(args.workdir), file=f)
        print("uniquify", file=f)
        print("hierarchy", file=f)
        print("design -stash gate", file=f)
        print("{dbg}eqy_combine -gold_ids {wd}/gold.ids -gate_ids {wd}/gate.ids".format(dbg="debug " if args.debugmode else "", wd=args.workdir), file=f)
        print("write_ilang {}/combined.il".format(args.workdir), file=f)

    combine_task = EqyTask(job, "combine", [], "{yosys}{gopt} -ql {workdir}/combine.log {workdir}/combine.ys".format(
            yosys=args.exe_paths["yosys"], gopt=" -g" if args.debugmode else "", workdir=args.workdir))

    def check_retcode(retcode):
        if (retcode != 0):
            exit_with_error(f"Failed to combine designs. For details see '{args.workdir}/combine.log'.")
    combine_task.exit_callback = check_retcode

    job.run()

def read_ids(filename):
    ids = collections.defaultdict(dict)
    with open(filename) as f:
        for lineno, line in enumerate(f):
            line = shlex.split(line)
            if len(line) == 0 or line[0].startswith("#"):
                continue
            if len(line) < 3:
                exit_with_error("Syntax error in line {}".format(lineno))

            modname = line[0]
            objname = line[1]
            opts = line[2:]

            ids[modname][objname] = dict()

            for opt in opts:
                if "=" in opt:
                    optkey, optval = opt.split("=", maxsplit=1)
                else:
                    optkey, optval = opt, None

                if optkey in ("N"):
                    if optkey not in ids[modname][objname]:
                        ids[modname][objname][optkey] = list()
                    ids[modname][objname][optkey].append(optval)
                    continue

                if optkey.startswith("A:") or optkey in ("c", "w", "P"):
                    ids[modname][objname][optkey] = optval
                    continue

                exit_with_error("Invalid option {} in line {}".format(optkey, lineno))

            if 'w' not in ids[modname][objname] and 'c' not in ids[modname][objname] and objname != ".":
                exit_with_error("Missing type in line {}".format(lineno))
    return ids

class Pattern:
    repl_re = re.compile(r"\\([0-9]+)|\\g<([^>]+)>")
    pattern_re = re.compile(r"(/(?:[^/]|\\/)+/i?|(?:[a-zA-Z0-9_.*?]|\\.|\[[^\]]*\])+),?")

    @staticmethod
    def shell_pattern_to_regex(pattern):
        chars = iter(pattern)
        regex = list()
        for tok in chars:
            if tok == "*":
                regex.append("(.*)")
                continue
            if tok == "?":
                regex.append("(.)")
                continue
            if tok == "[":
                for char in chars:
                    tok += char
                    if char == "]": break
                if tok == "[]":
                    regex = ["("] + regex + [r")\[(\d+)\]"]
                else:
                    regex.append(f"({tok})")
                continue
            regex.append(tok)
        return re.compile("".join(regex))

    def __init__(self, pattern, groups, groupdict):
        def repl(match):
            if match[1] is not None:
                return re.escape(groups[int(match[1])])
            if match[2] is not None:
                return re.escape(groupdict[match[2]])
            assert False

        self.direct = self.repl_re.sub(repl, pattern)
        plist = self.pattern_re.split(self.direct)
        if  "".join(plist[0::2]) != "":
            details = []
            for i, t in enumerate(plist):
                details.append("\n  '{}'  (expected {})".format(t, "''" if i%2 == 0 else "pattern"))
            exit_with_error("Parser error in pattern '{}': {}".format(pattern, "".join(details)))

        self.patterns = list()
        for pattern in plist[1::2]:
            p = types.SimpleNamespace()
            if pattern.startswith("/"):
                p.type = "regex"
                if pattern.endswith("/i"):
                    p.regex = re.compile(pattern[1:-2], re.I)
                else:
                    assert pattern.endswith("/")
                    p.regex = re.compile(pattern[1:-1])
            else:
                p.type = "shell"
                p.expr = pattern
                p.regex = self.shell_pattern_to_regex(pattern)
            self.patterns.append(p)

    def match(self, name, metadata):
        for p in self.patterns:
            # TBD: Attribute Patterns
            # TBD: Partition Patterns
            if p.type in ("regex", "shell"):
                if m := p.regex.fullmatch(name):
                    groups = [m.group()] + list(m.groups())
                    groupdict = m.groupdict()
                    return (name, groups, groupdict)
                continue
            assert False
        return None

    def search(self, ids):
        if self.direct in ids:
            return [(self.direct, [self.direct], {})]

        results = list()
        for name, metadata in sorted(ids.items()):
            if name == ".":
                continue
            if (m := self.match(name, metadata)) is not None:
                results.append(m)
        return results

def search_modules(job, ids, expr, excl=set()):
    matches = []
    pattern = Pattern(expr, [], {})
    for key in sorted(ids):
        if pattern.match(key, {}):
            if key not in excl: matches.append(key)
    return matches

def search_entities(job, ids, other_ids, expr, other_expr, excl=set(), other_excl=set()):
    matches = []
    found_first = False
    found_second = other_ids is None
    lhs = Pattern(expr, [], {})

    for name, groups, groupdict in lhs.search(ids):
        found_first = True
        if other_expr is None:
            if other_ids is None or name in other_ids:
                if name not in excl and name not in other_excl: matches.append((name, name))
                found_second = True
        else:
            rhs = Pattern(other_expr, groups, groupdict)
            for other_name, _, _ in rhs.search(other_ids):
                if name not in excl and other_name not in other_excl: matches.append((name, other_name))
                found_second = True

    if not found_first:
        if other_expr is None:
            job.warning(f"Cannot find entity {expr}.")
        else:
            job.warning(f"Cannot find first entity in {expr} {other_expr}.")
    elif not found_second:
        job.warning(f"Cannot find second entity in {expr} {other_expr}.")

    return matches

def match_ids(args, cfg, job):
    cfg.matched_ids = collections.defaultdict(dict)
    used_gold_ids = collections.defaultdict(set)
    used_gate_ids = collections.defaultdict(set)
    with open(args.workdir + "/matched.ids", 'w') as f:
        for pattern, line in cfg.match:
            line = line.split()
            if len(line) == 0:
                continue
            match_counter = 0
            print(f"# [{pattern}] {' '.join(line)}", file=f)
            if final_mode := line[0] in ("final-gold-match", "final-gate-match"):
                line[0] = line[0][6:]
            if line[0] == "gold-match" and len(line) in [2, 3]:
                for module_match in search_modules(job, cfg.gold_ids, pattern):
                    if module_match in cfg.gate_ids: #TODO: is this the right way to deal with missing module hierarchy?
                        for entity_match in search_entities(job, cfg.gold_ids[module_match], cfg.gate_ids[module_match],
                                                            line[1], line[2] if len(line) == 3 else None,
                                                            used_gold_ids[module_match], used_gate_ids[module_match]):
                            match_counter += 1
                            print(module_match, entity_match[0], entity_match[1], file=f)
                            cfg.matched_ids[module_match][entity_match[0]] = cfg.gold_ids[module_match][entity_match[0]]
                            if final_mode:
                                used_gold_ids[module_match].add(entity_match[0])
                                used_gate_ids[module_match].add(entity_match[1])
            elif line[0] == "gate-match" and len(line) in [2, 3]:
                for module_match in search_modules(job, cfg.gate_ids, pattern):
                    if module_match in cfg.gold_ids:
                        for entity_match in search_entities(job, cfg.gate_ids[module_match], cfg.gold_ids[module_match],
                                                            line[1], line[2] if len(line) == 3 else None,
                                                            used_gate_ids[module_match], used_gold_ids[module_match]):
                            match_counter += 1
                            print(module_match, entity_match[1], entity_match[0], file=f)
                            cfg.matched_ids[module_match][entity_match[1]] = cfg.gold_ids[module_match][entity_match[1]]
                            if final_mode:
                                used_gate_ids[module_match].add(entity_match[0])
                                used_gold_ids[module_match].add(entity_match[1])
            elif line[0] == "gold-nomatch" and len(line) == 2:
                for module_match in search_modules(job, cfg.gold_ids, pattern):
                    for entity_match in search_entities(job, cfg.gold_ids[module_match], None, line[1], None, used_gold_ids[module_match]):
                        match_counter += 1
                        used_gold_ids[module_match].add(entity_match[0])
            elif line[0] == "gate-nomatch" and len(line) == 2:
                for module_match in search_modules(job, cfg.gate_ids, pattern):
                    for entity_match in search_entities(job, cfg.gate_ids[module_match], None, line[1], None, used_gate_ids[module_match]):
                        match_counter += 1
                        used_gate_ids[module_match].add(entity_match[0])
            else:
                exit_with_error(f"Syntax error in match command \"{' '.join(line)}\"")

            if args.debugmode:
                job.log(f"Matched {match_counter} nets: [{pattern}] {' '.join(line)}")

def partition_ids(args, cfg, job):
    no_database = {
        "bind": set(), "join": set(), "solo": set(), "group": set(),
        "sticky": set(), "merge": set(), "name": set(), "final": set(), "amend": set()
    }

    with open(args.workdir + "/partition.ids", "w") as partids_f:
        for pattern, line in cfg.collect:
            line = line.split()

            if line[0] in ("nobind", "nojoin", "nogroup", "nosolo") and len(line) == 2:
                for module_match in search_modules(job, cfg.matched_ids, pattern):
                    for entity_match, _ in search_entities(job, cfg.matched_ids[module_match], None, line[1], None, no_database[line[0][2:]]):
                        no_database[line[0][2:]].add((module_match, entity_match))
                continue

            if line[0] in ("bind", "join", "solo") and len(line) == 2:
                for module_match in search_modules(job, cfg.matched_ids, pattern):
                    for entity_match, _ in search_entities(job, cfg.matched_ids[module_match], None, line[1], None, no_database[line[0]]):
                        print(line[0], module_match, entity_match, file=partids_f)
                continue

            if line[0] in ("group", "solo-group") and len(line) == 2:
                for module_match in search_modules(job, cfg.matched_ids, pattern):
                    first_entity = None
                    for entity_match, _ in search_entities(job, cfg.matched_ids[module_match], None, line[1], None, no_database["group"]):
                        if line[0] == "solo-group":
                            if (module_match, entity_match) in no_database["solo"]:
                                continue
                            print("solo", module_match, entity_match, file=partids_f)
                        if first_entity is None:
                            first_entity = entity_match
                        else:
                            print("group", module_match, first_entity, entity_match, file=partids_f)
                continue

            if line[0] == "group" and len(line) == 3:
                for module_match in search_modules(job, cfg.matched_ids, pattern):
                    first_entity = None
                    previous_entities = set()
                    for entity_match in search_entities(job, cfg.matched_ids[module_match], cfg.matched_ids[module_match],
                                                        line[1], line[2], no_database[line[0]], no_database[line[0]]):
                        for entity in entity_match:
                            if first_entity is None:
                                first_entity = entity
                            elif entity not in previous_entities:
                                print(line[0], module_match, first_entity, entity, file=partids_f)
                            previous_entities.add(entity)
                continue

            exit_with_error(f"Syntax error in collect command \"{' '.join(line)}\"")

        for pattern, line in cfg.partition:
            line = line.split()

            if line[0] in ("nosticky", "nomerge", "noname", "noamend") and len(line) == 2:
                for module_match in search_modules(job, cfg.matched_ids, pattern):
                    for entity_match, _ in search_entities(job, cfg.matched_ids[module_match], None, line[1], None, no_database[line[0][2:]]):
                        no_database[line[0][2:]].add((module_match, entity_match))
                        if line[0] == "noamend":
                            print(line[0], module_match, entity_match, file=partids_f)
                continue

            if line[0] in ("sticky", "final", "amend") and len(line) == 2:
                for module_match in search_modules(job, cfg.matched_ids, pattern):
                    for entity_match, _ in search_entities(job, cfg.matched_ids[module_match], None, line[1], None, no_database[line[0]]):
                        print(line[0], module_match, entity_match, file=partids_f)
                continue

            if line[0] == "name" and len(line) == 3:
                for module_match in search_modules(job, cfg.matched_ids, pattern):
                    for entity_match, _ in search_entities(job, cfg.matched_ids[module_match], None, line[1], None, no_database[line[0]]):
                        print(line[0], module_match, entity_match, line[2], file=partids_f)
                continue

            if line[0] == "merge" and len(line) == 2:
                for module_match in search_modules(job, cfg.matched_ids, pattern):
                    first_entity = None
                    for entity_match, _ in search_entities(job, cfg.matched_ids[module_match], None, line[1], None, no_database[line[0]]):
                        if first_entity is None:
                            first_entity = entity_match
                        else:
                            print(line[0], module_match, first_entity, entity_match, file=partids_f)
                continue

            if line[0] == "merge" and len(line) == 3:
                for module_match in search_modules(job, cfg.matched_ids, pattern):
                    first_entity = None
                    previous_entities = set()
                    for entity_match in search_entities(job, cfg.matched_ids[module_match], cfg.matched_ids[module_match],
                                                        line[1], line[2], no_database[line[0]], no_database[line[0]]):
                        for entity in entity_match:
                            if first_entity is None:
                                first_entity = entity
                            elif entity not in previous_entities:
                                print(line[0], module_match, first_entity, entity, file=partids_f)
                            previous_entities.add(entity)
                continue

            if line[0] in ("path", "amend") and len(line) == 3:
                for module_match in search_modules(job, cfg.matched_ids, pattern):
                    for entity_match in search_entities(job, cfg.matched_ids[module_match], cfg.matched_ids[module_match],
                                                        line[1], line[2], no_database[line[0]], no_database[line[0]]):
                        print(line[0], module_match, entity_match[0], entity_match[1], file=partids_f)
                continue

            exit_with_error(f"Syntax error in partition command \"{' '.join(line)}\"")

def make_partitions(args, cfg, job):
    partition_ids(args, cfg, job)
    plugin_path = root_path() + '/../share/yosys/plugins' # for install
    if (not os.path.exists(plugin_path)):
        plugin_path = root_path() # for development
    with open(args.workdir + "/partition.ys", "w") as f:
        print("plugin -i {}/eqy_partition.so".format(plugin_path), file=f)
        print("read_ilang combined.il".format(args.workdir), file=f)
        if cfg.options.insbuf:
            print("insbuf -chain", file=f)
        print("{dbg}eqy_partition -matched_ids matched.ids -partition_ids partition.ids -create_partition_list partition.list".format(dbg="debug " if args.debugmode else ""), file=f)
    if not os.path.isdir(args.workdir + "/partitions"):
        os.mkdir(args.workdir + "/partitions")

    partition_task = EqyTask(job, "partition", [], "cd {workdir}; {yosys} -ql partition.log partition.ys".format(yosys=args.exe_paths["yosys"], workdir=args.workdir))
    def check_retcode(retcode):
        if (retcode != 0):
            exit_with_error(f"Failed to partition design. For details see '{args.workdir}/partition.log'.")
    partition_task.exit_callback = check_retcode

    job.run()

def recode_ids(args, cfg, job):
    with open(args.workdir + "/recode.ids", 'w') as f:
        for pattern, line in cfg.recode:
            line = line.split()
            if len(line) == 0:
                continue
            if len(line) in [2]:
                for module_match in match_module_re(cfg.gold_ids, pattern[0]):
                    if module_match in cfg.gate_ids:
                        for entity_match, _ in match_entity_re(cfg.matched_ids[module_match], cfg.gate_ids[module_match], pattern[1], None):
                            print(module_match, entity_match, line[0], line[1], file=f)
                    else:
                        exit_with_error(f"Module '{module_match}' must exist in gate design.")
            else:
                exit_with_error(f"Syntax error in match command \"{' '.join(line)}\"")

def make_matchfilter(args, cfg, job):
    plugin_path = root_path() + '/../share/yosys/plugins' # for install
    if (not os.path.exists(plugin_path)):
        plugin_path = root_path() # for development
    if not os.path.isdir(args.workdir + "/matchfilters"):
        os.mkdir(args.workdir + "/matchfilters")
    with open(args.workdir + "/matchfilter.ys", "w") as f:
        print("plugin -i {}/eqy_partition.so".format(plugin_path), file=f)
        print("read_ilang combined.il".format(args.workdir), file=f)
        if cfg.options.insbuf:
            print("insbuf", file=f)
        print("{dbg}eqy_partition -matched_ids matched.ids -matchfilter".format(dbg="debug " if args.debugmode else ""), file=f)
    matchfilter_task = EqyTask(job, "matchfilter", [], "cd {workdir}; {yosys} -ql matchfilter.log matchfilter.ys".format(yosys=args.exe_paths["yosys"], workdir=args.workdir))
    def check_retcode(retcode):
        if (retcode != 0):
            exit_with_error(f"Failed to create matchfilters. For details see '{args.workdir}/matchfilter.log'.")
    matchfilter_task.exit_callback = check_retcode

    job.run()

class EqyStrategy:
    default_scfg = {}

    def __init__(self, args, cfg, name):
        self.args, self.cfg, self.name = args, cfg, name
        self.parse()
        self.check_scfg()

    def parse(self):
        self.scfg = types.SimpleNamespace(**self.default_scfg)
        self.options_seen = set()
        for input_line in self.cfg.strategy[self.name]:
            input_line = input_line.strip()
            line = input_line.split(None, 1)
            if len(line) == 1:
                line.append(None)
            error_msg = getattr(self, f"parse_opt_{line[0]}", self.parse_other_option)(*line)
            if error_msg:
                exit_with_error(f"Error parsing strategy config line '{input_line}' in strategy '{self.name}': {error_msg}")

    def check_scfg(self):
        pass

    def parse_opt_use(self, name, value):
        if name in self.options_seen:
            return "repeated option"
        self.options_seen.add(name)

    def parse_other_option(self, name, value):
        return f"unknown option '{name}'"

    def int_opt_parser(self, name, value):
        if name in self.options_seen:
            return "repeated option"
        self.options_seen.add(name)
        if value is None:
            return "expected option value"
        try:
            setattr(self.scfg, name, int(value))
        except ValueError:
            return "expected integer option"

    def string_opt_parser(self, name, value):
        if name in self.options_seen:
            return "repeated option"
        self.options_seen.add(name)
        if value is None:
            return "expected option value"
        setattr(self.scfg, name, value)

    def bool_opt_parser(self, name, value):
        if name in self.options_seen:
            return "repeated option"
        self.options_seen.add(name)
        if value is None:
            return "expected option value"
        if value not in ("on", "off"):
            return "expected one of 'on', 'off'"
        setattr(self.scfg, name, value == "on")

    @staticmethod
    def make_enum_parser(values):
        def enum_parser(self, name, value):
            if name in self.options_seen:
                return "repeated option"
            self.options_seen.add(name)
            if value is None:
                return "expected option value"
            if value not in values:
                return "expected one of " + ', '.join(map(repr, values))
            setattr(self.scfg, name, value)
        return enum_parser

    def partition_supported(self, job, partition):
        return True

    def write(self, job, partition):
        raise NotImplemented("EqyStrategy.write not implemented")

    def path(self, partition, suffix):
        return f"{self.args.workdir}/strategies/{partition}/{self.name}/{suffix}"


class EqyDummyStrategy(EqyStrategy):
    def write(self, job, partition):
        with open(self.path(partition.name, "run.sh"), "w") as run_f:
            print("echo UNKNOWN > status", file=run_f)
            print(f"echo \"Setting unknown status for partition '{partition.name}' via dummy strategy '{self.name}'\"", file=run_f)


class EqySatseqStrategy(EqyStrategy):
    default_scfg = dict(depth=5)
    parse_opt_depth = EqyStrategy.int_opt_parser

    def partition_supported(self, job, partition):
        if 'memory' in partition.attributes:
            job.log(f"Skipping strategy '{self.name}' for partition '{partition.name}' as it contains memory.")
            return False
        return True

    def write(self, job, partition):
        with open(self.path(partition.name, "run.sh"), "w") as run_f:
            print(textwrap.dedent(f"""
                yosys -ql run.log run.ys
                if grep "SAT temporal induction proof finished - model found for base case: FAIL!" run.log > /dev/null ; then
                \techo FAIL > status
                \techo "Could not prove equivalence of partition '{partition.name}' using strategy '{self.name}'"
                elif grep "Reached maximum number of time steps -> proof failed." run.log > /dev/null ; then
                \techo UNKNOWN > status
                \techo "Could not prove equivalence of partition '{partition.name}' using strategy '{self.name}'"
                elif grep "Induction step proven: SUCCESS!" run.log > /dev/null ; then
                \techo PASS > status
                \techo "Proved equivalence of partition '{partition.name}' using strategy '{self.name}'"
                else
                \techo ERROR > status
                \techo "Execution of strategy '{self.name}' on partition '{partition.name}' encountered an error.
                Details can be found in '{self.args.workdir}/strategies/{partition.name}/{self.name}/run.log'."
                \texit 1
                fi
                exit 0
            """[1:-1]), file=run_f)

        with open(self.path(partition.name, "run.ys"), "w") as ys_f:
            print(f"read_ilang ../../../partitions/{partition.name}.il", file=ys_f)
            print(f"formalff -clk2ff -ff2anyinit gate.{partition.name}", file=ys_f)
            print(f"setundef -anyseq gate.{partition.name}", file=ys_f)
            print(f"miter -equiv -cross -make_assert -ignore_gold_x -flatten gold.{partition.name} gate.{partition.name} miter", file=ys_f)
            print(f"sat -tempinduct -set-init-undef -set-def-formal -set-def-inputs -maxsteps {self.scfg.depth} -prove-asserts -show-public -dump_vcd trace.vcd miter", file=ys_f)


class EqySbyStrategy(EqyStrategy):
    default_scfg = dict(engine='smtbmc', depth=5, xprop=True)
    parse_opt_engine = EqyStrategy.string_opt_parser
    parse_opt_depth = EqyStrategy.int_opt_parser
    parse_opt_xprop = EqyStrategy.bool_opt_parser

    def write(self, job, partition):
        with open(self.path(partition.name, f"{partition.name}.sby"), "w") as sby_f:
            print(textwrap.dedent(f"""
                [options]
                mode prove
                depth {self.scfg.depth}
                expect pass,fail,unknown

                [engines]
                {self.scfg.engine}

                [script]
                read_ilang {partition.name}.il
            """[1:-1]), file=sby_f)

            if self.scfg.xprop:
                print(textwrap.dedent(f"""
                    formalff -clk2ff -ff2anyinit gate.{partition.name}
                    setundef -anyseq gate.{partition.name}
                    miter -equiv -cross -make_assert -ignore_gold_x -flatten gold.{partition.name} gate.{partition.name} miter
                    dffunmap
                    xprop -formal -split-ports -assume-def-inputs miter
                """[1:-1]), file=sby_f)
            else:
                print(textwrap.dedent(f"""
                    miter -equiv -cross -make_assert -flatten gold.{partition.name} gate.{partition.name} miter
                """[1:-1]), file=sby_f)

            print(textwrap.dedent(f"""
                hierarchy -top miter

                [files]
                ../../../partitions/{partition.name}.il
            """[1:-1]), file=sby_f)

        with open(self.path(partition.name, "run.sh"), "w") as run_f:
            print(textwrap.dedent(f"""
                STATUS=ERROR
                sby -f {partition.name}.sby > /dev/null && STATUS=$(awk '{{print $1}}' {partition.name}/status)
                echo $STATUS > status
                case $STATUS in
                    PASS)
                        echo "Proved equivalence of partition '{partition.name}' using strategy '{self.name}'"
                    ;;
                    FAIL)
                        echo "Could not prove equivalence of partition '{partition.name}' using strategy '{self.name}': partitions not equivalent"
                    ;;
                    UNKNOWN)
                        echo "Could not prove equivalence of partition '{partition.name}' using strategy '{self.name}': equivalence unknown"
                    ;;
                    *)
                        cat {partition.name}/ERROR 2> /dev/null
                        echo "Execution of strategy '{self.name}' on partition '{partition.name}' encountered an error."
                        echo "More details can be found in '{self.path(partition.name, f'{partition.name}/logfile.txt')}'."
                        exit 1
                    ;;
                esac
                exit 0
            """[1:-1]), file=run_f)


strategy_types = {
    "dummy": EqyDummyStrategy,
    "satseq": EqySatseqStrategy,
    "sby": EqySbyStrategy,
    # add strategies here
}

def parse_strategies(args, cfg):
    strategies = {}
    for strategy_name in cfg.strategy:
        strategy_type = None
        for line in cfg.strategy[strategy_name]:
            line = line.strip().split()
            if len(line) > 1 and line[0] == "use":
                strategy_type = line[1]
                break
        if strategy_type is None:
            exit_with_error(f"Strategy '{strategy_name}' has no 'use' line.")
        if strategy_type not in strategy_types:
            exit_with_error(f"Unknown strategy type '{strategy_type}' for strategy '{strategy_name}'.")
        strategies[strategy_name] = strategy_types[strategy_type](args, cfg, strategy_name)

    return strategies


class EqyPartition:
    net_index_re = re.compile(r"^(.*)\[(\d+)\]$")

    def __init__(self, line, args, cfg, job):
        fields = iter(line.split())
        self.module = next(fields)
        self.name = next(fields)

        self.attributes = set()
        for item in fields:
            if item == ':':
                break
            self.attributes.add(item)

        with open(f"{args.workdir}/partitions/{self.name}.json", "r") as f:
            for key, value in json.load(f).items():
                if key in ("gold_module", "gate_module"):
                    setattr(self, key, types.SimpleNamespace(**value))
                else:
                    setattr(self, key, value)

        if self.gold_module.unused:
            job.warning(f"Partition {self.name} contains {len(self.gold_module.unused)} unused gold inputs.")

        if self.gate_module.unused:
            job.warning(f"Partition {self.name} contains {len(self.gate_module.unused)} unused gate inputs.")

def make_scripts(args, cfg, job, strategies):
    cfg.partitions = []

    with open(args.workdir + "/partition.list") as f:
        for line in f:
            cfg.partitions.append(EqyPartition(line, args, cfg, job))

    if not os.path.isdir(args.workdir + "/strategies"):
        os.mkdir(args.workdir + "/strategies")

    with open(f"{args.workdir}/strategies.mk", "w") as make_f:
        print(".DEFAULT_GOAL := all\n", file=make_f)
        targets = []
        for partition in cfg.partitions:
            if not os.path.isdir(f"{args.workdir}/strategies/{partition.name}"):
                os.mkdir(f"{args.workdir}/strategies/{partition.name}")
            prev_strategy = None
            for strategy_name in cfg.strategy:
                # TODO: ensure unchanged strategies don't get re-run but changed strategies do

                strategy = strategies[strategy_name]
                if not strategy.partition_supported(job, partition):
                    continue
                if not os.path.isdir(f"{args.workdir}/strategies/{partition.name}/{strategy.name}"):
                    os.mkdir(f"{args.workdir}/strategies/{partition.name}/{strategy.name}")
                strategy.write(job, partition)

                if prev_strategy:
                    print(f"""strategies/{partition.name}/{strategy.name}/status: {prev_strategy}
\t@if grep PASS $^ >/dev/null ; then \\
\t\techo "PASS (cached)" > $@; \\
\telif grep FAIL $^ >/dev/null ; then \\
\t\techo "FAIL (cached)" > $@; \\
\telse \\
\t\techo \"Running strategy '{strategy.name}' on '{partition.name}'..\"; \\
\t\tbash -c \"cd strategies/{partition.name}/{strategy.name}; source run.sh\"; \\
\tfi\n""" , file=make_f)
                else:
                    print(f"strategies/{partition.name}/{strategy.name}/status:", file=make_f)
                    print(f"\t@echo \"Running strategy '{strategy.name}' on '{partition.name}'..\"", file=make_f)
                    print(f"\t@bash -c \"cd strategies/{partition.name}/{strategy.name}; source run.sh\"\n", file=make_f)
                prev_strategy = f"strategies/{partition.name}/{strategy.name}/status"
            if prev_strategy is None:
                exit_with_error(f"No configured strategy supports partition {partition.name}")
            targets.append(prev_strategy)

        print(f".PHONY: all", file=make_f)
        print(f"all: {' '.join(targets)}", file=make_f)
        print( f"""\t@rc=0 ; \\
\tfor f in {' '.join(targets)} ; do \\
\t\tif ! grep -q "PASS" $$f ; then \\
\t\t\tp=$${{f#strategies/}} ; \\
\t\t\tp=$${{p%/*/status}} ; \\
\t\t\techo "* Failed to prove equivalence of partition $$p" ; \\
\t\t\trc=1 ; \\
\t\tfi ; \\
\tdone ; \\
\tif [ "$$rc" -eq 0 ] ; then \\
\t\techo "* Successfully proved designs equivalent" ; \\
\tfi""", file=make_f)

def run_scripts(args, cfg, job):
    kopt = " -k" if args.keep_going else ""
    jopt = f" -j{args.num_jobs}" if args.num_jobs else ""
    run_task = EqyTask(job, "run", [], f"make{kopt}{jopt} -C {args.workdir} -f strategies.mk")
    failing_partitions_count = 0
    summary_messages = list()

    def check_output(line):
        nonlocal failing_partitions_count
        if line.startswith("* "):
            if match := re.match(r"^\* Failed to prove equivalence", line):
                job.update_status("FAIL")
                summary_messages.append(click.style(line[2:], fg="red", bold=True))
                failing_partitions_count += 1
            elif match := re.match(r"^\* Successfully proved designs equivalent", line):
                job.update_status("PASS")
                summary_messages.append(click.style(line[2:], fg="green", bold=True))
            else:
                summary_messages.append(click.style(line[2:], bold=true))
            return None
        return line

    def check_retcode(retcode):
        if (retcode != 0):
            exit_with_error(f"A problem occurred during equivalence check.")

    run_task.output_callback = check_output
    run_task.exit_callback = check_retcode
    job.run()

    if failing_partitions_count:
        job.warning(f"Failed to prove equivalence for {failing_partitions_count}/{len(cfg.partitions)} partitions:")
    for line in summary_messages:
        job.log(line)

def validate_config(args, cfg):
    mandatory_cfg_sections = ["gold", "gate"]
    for s in mandatory_cfg_sections:
        if len(getattr(cfg, s)) == 0:
            exit_with_error("section [{}] missing".format(s))

def main():
    ctx = parse_args()
    read_config(ctx)

    if ctx.args.debugmode:
        print("ctx =", ctx)

    validate_config(ctx.args, ctx)
    strategies = parse_strategies(ctx.args, ctx)
    setup_workdir(ctx.args)

    ctx.job = EqyJob(ctx.args, ctx, [])

    if ctx.args.purgelist is not None:
        for pattern in ctx.args.purgelist:
            for path in glob.glob(f"{args.workdir}/strategies/{pattern}/status"):
                ctx.job.log(f"Removing '{path}'.")
                os.remove(path)

    build_gate_gold(ctx.args, ctx, ctx.job)
    build_combined(ctx.args, ctx, ctx.job)

    ctx.gold_ids = read_ids(ctx.args.workdir + "/gold.ids")
    ctx.gate_ids = read_ids(ctx.args.workdir + "/gate.ids")

    if ctx.args.debugmode:
        gold_id_count = sum([len(ctx.gold_ids[n]) for n in ctx.gold_ids])
        gate_id_count = sum([len(ctx.gate_ids[n]) for n in ctx.gate_ids])
        ctx.job.log(f"Created ID database with {gold_id_count} gold ids and {gate_id_count} gate ids.")

<<<<<<< HEAD
    recode_ids(ctx.args, ctx, ctx.job)
    match_ids(ctx.args, ctx, ctx.job)
    make_partitions(ctx.args, ctx, ctx.job)
    make_scripts(ctx.args, ctx, ctx.job, strategies)
=======
    recode_ids(args, cfg, job)
    match_ids(args, cfg, job)
    if args.matchfiltermode:
        make_matchfilter(args, cfg, job)
        job.final()
        return
    make_partitions(args, cfg, job)
    make_scripts(args, cfg, job, strategies)
>>>>>>> 4bb8848b

    if ctx.args.commands:
        ys_task_index = 0
        for command, partition in ctx.args.commands:
            command = command.replace("\\", "\\\\").replace("'", "\\'")
            def check_retcode_f(index):
                def check_retcode(retcode):
                    if (retcode != 0):
                        exit_with_error(f"Yosys task {index} returned a non-zero exit code.")
                return check_retcode
            for path in glob.glob(f"{args.workdir}/partitions/{partition}.il"):
                ys_task_index += 1
                run_task = EqyTask(job, f"yosys.{ys_task_index}", [], f"yosys -p '{command}' {path}")
                run_task.exit_callback = check_retcode_f(ys_task_index)
        ctx.job.run()

    elif not ctx.args.setupmode:
        run_scripts(ctx.args, ctx, ctx.job)

    ctx.job.final()

if __name__ == '__main__':
    main()<|MERGE_RESOLUTION|>--- conflicted
+++ resolved
@@ -1091,39 +1091,33 @@
         gate_id_count = sum([len(ctx.gate_ids[n]) for n in ctx.gate_ids])
         ctx.job.log(f"Created ID database with {gold_id_count} gold ids and {gate_id_count} gate ids.")
 
-<<<<<<< HEAD
     recode_ids(ctx.args, ctx, ctx.job)
     match_ids(ctx.args, ctx, ctx.job)
-    make_partitions(ctx.args, ctx, ctx.job)
-    make_scripts(ctx.args, ctx, ctx.job, strategies)
-=======
-    recode_ids(args, cfg, job)
-    match_ids(args, cfg, job)
-    if args.matchfiltermode:
-        make_matchfilter(args, cfg, job)
-        job.final()
-        return
-    make_partitions(args, cfg, job)
-    make_scripts(args, cfg, job, strategies)
->>>>>>> 4bb8848b
-
-    if ctx.args.commands:
-        ys_task_index = 0
-        for command, partition in ctx.args.commands:
-            command = command.replace("\\", "\\\\").replace("'", "\\'")
-            def check_retcode_f(index):
-                def check_retcode(retcode):
-                    if (retcode != 0):
-                        exit_with_error(f"Yosys task {index} returned a non-zero exit code.")
-                return check_retcode
-            for path in glob.glob(f"{args.workdir}/partitions/{partition}.il"):
-                ys_task_index += 1
-                run_task = EqyTask(job, f"yosys.{ys_task_index}", [], f"yosys -p '{command}' {path}")
-                run_task.exit_callback = check_retcode_f(ys_task_index)
-        ctx.job.run()
-
-    elif not ctx.args.setupmode:
-        run_scripts(ctx.args, ctx, ctx.job)
+
+    if ctx.args.matchfiltermode:
+        make_matchfilter(ctx.args, ctx, ctx.job)
+
+    else:
+        make_partitions(ctx.args, ctx, ctx.job)
+        make_scripts(ctx.args, ctx, ctx.job, strategies)
+
+        if ctx.args.commands:
+            ys_task_index = 0
+            for command, partition in ctx.args.commands:
+                command = command.replace("\\", "\\\\").replace("'", "\\'")
+                def check_retcode_f(index):
+                    def check_retcode(retcode):
+                        if (retcode != 0):
+                            exit_with_error(f"Yosys task {index} returned a non-zero exit code.")
+                    return check_retcode
+                for path in glob.glob(f"{args.workdir}/partitions/{partition}.il"):
+                    ys_task_index += 1
+                    run_task = EqyTask(job, f"yosys.{ys_task_index}", [], f"yosys -p '{command}' {path}")
+                    run_task.exit_callback = check_retcode_f(ys_task_index)
+            ctx.job.run()
+
+        elif not ctx.args.setupmode:
+            run_scripts(ctx.args, ctx, ctx.job)
 
     ctx.job.final()
 
